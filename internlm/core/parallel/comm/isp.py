--- conflicted
+++ resolved
@@ -20,11 +20,8 @@
     AsyncCommHandle,
     _gather,
     all_gather_raw,
-<<<<<<< HEAD
+    apply_to_tensors_only,
     expandKVPacked,
-=======
-    apply_to_tensors_only,
->>>>>>> 57b7cd5b
     reduce_scatter_raw,
 )
 from internlm.model.modules.embedding import Embedding1D
@@ -795,7 +792,7 @@
             return torch.cat(output_list, dim=gather_idx).contiguous()
 
         outputs = []
-        
+
         assert len(scatter_idx) == len(gather_idx)
         assert len(gather_idx) == len(input_)
 
@@ -911,7 +908,7 @@
             kv = expandKVPacked(kv, self.sp_size // num_head_kv, 3)
 
         q, kv = _SeqAllToAll.apply(self.spg, [2, 3], [1, 1], q, kv)
-        
+
         torch.cuda.synchronize()
         context = self.local_attn(q, kv, **kwargs)
         torch.cuda.synchronize()
