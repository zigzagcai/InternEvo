"""
A simple operator selector, used for compatibility with different platforms such as CUDA and Ascend,
as well as whether to enable flash-attn operator optimization, may be replaced by a more comprehensive
operator compatibility layer in the future.

This file implements support for the attention operators.
"""

import math
from enum import Enum
from typing import Callable, Tuple

import torch
from einops import rearrange, repeat
from torch import nn

from internlm.accelerator import AcceleratorType, get_accelerator
from internlm.core.context import ParallelMode
from internlm.core.context import global_context as gpc
<<<<<<< HEAD
from internlm.core.parallel.comm.isp import auto_wrap_distributed_attention
from internlm.model.ops.ring_flash_attn import (
    zigzag_ring_flash_attn_kvpacked_func_with_sliding_window,
    zigzag_ring_flash_attn_qkvpacked_func_with_sliding_window,
    zigzag_ring_flash_attn_qkvsplited_func_with_sliding_window,
=======
from internlm.core.parallel.comm.isp import (
    auto_wrap_distributed_attention,
    auto_wrap_func_distributed_attention,
>>>>>>> 9d7b6d9b
)
from internlm.model.ops.utils import pack_output_after_attn, unpack_qkv_before_attn
from internlm.utils.common import get_current_device
from internlm.utils.utils import (
    CuSeqlenType,
    QKVPackType,
    check_attention_argument,
    params_dispatch_with_condition,
)

try:
    from torch_npu import npu_fusion_attention as _origin_npu_fixedlen_qkvsplited_func

    is_torch_npu = True
except (ModuleNotFoundError, ImportError):
    is_torch_npu = False

try:
    # TODO: add support of deeplink
    from deeplink_ext.internevo_ops import FlashCrossAttention, FlashSelfAttention

    del FlashCrossAttention, FlashSelfAttention

    deeplink_flash_attn_impl = True
except (ModuleNotFoundError, ImportError):
    deeplink_flash_attn_impl = False

try:
    from flash_attn.flash_attn_interface import (
        flash_attn_func as _flash_fixedlen_qkvsplited_func,
    )
    from flash_attn.flash_attn_interface import (
        flash_attn_kvpacked_func as _flash_fixedlen_kvpacked_func,
    )
    from flash_attn.flash_attn_interface import (
        flash_attn_qkvpacked_func as _flash_fixedlen_qkvpacked_func,
    )
    from flash_attn.flash_attn_interface import (
        flash_attn_varlen_func as _flash_varlen_qkvsplited_func,
    )
    from flash_attn.flash_attn_interface import (
        flash_attn_varlen_kvpacked_func as _flash_varlen_kvpacked_func,
    )
    from flash_attn.flash_attn_interface import (
        flash_attn_varlen_qkvpacked_func as _flash_varlen_qkvpacked_func,
    )

    gpu_flash_attn_impl = True
except (ModuleNotFoundError, ImportError):
    gpu_flash_attn_impl = False

internlm_accelerator = get_accelerator()
device_backend = internlm_accelerator.get_accelerator_backend()


class AttnType(Enum):
    """Attention Backend Type"""

    Torch = "torch"
    # GPU Flash Attention
    Flash = "flash-attn"
    SlidingWindowZigZagFlash = "zigzag-ring-flash-attn-with-sliding-window"
    # NPU Flash Attention
    NPUFlash = "npu-flash-attn"
    # DeepLink Flash Attention
    DeepLinkFlash = "deeplink-flash-attn"


class AttnOpType(Enum):
    """Attention Opreation Type"""

    VarLenQKVPacked = "varlen-qkvpacked"
    VarLenKVPacked = "varlen-kvpacked"
    VarLenQKVSplited = "varlen-qkvsplited"
    FixedLenQKVPacked = "fixedlen-qkvpacked"
    FixedLenKVPacked = "fixedlen-kvpacked"
    FixedLenQKVSplited = "fixedlen-qkvsplited"


def _nyi_attn(func_name, *args, **kwargs):  # pylint: disable=W0613
    assert False, f"{func_name} is not yet implemented"


def _flash_float32_compatibility_wrapper(input_idxs: Tuple, flash_func: Callable, *args, **kwargs):
    if gpc.config.model.dtype is torch.float32:
        inputs = [args[idx] for idx in input_idxs]
        input_dtype = inputs[0].dtype
        other_args = [args[idx] for idx in range(len(inputs), len(args))]

        with internlm_accelerator.amp.autocast(dtype=torch.bfloat16):
            for idx in input_idxs:
                if inputs[idx].dtype is torch.float32:
                    inputs[idx] = inputs[idx].to(torch.bfloat16)
            return flash_func(*inputs, *other_args, **kwargs).to(input_dtype)

    return flash_func(*args, **kwargs)


###############################
# gpu flash attention operators
###############################


def _flash_varlen_qkvpacked_attn(
    qkv: torch.Tensor, cu_seqlens, max_seqlen, dropout_p, softmax_scale=None, causal=False
):
    # compatible data format: [1, packelen, 3, n_head, headim]
    qkv = qkv.squeeze(dim=0)

    # input_idxs: 0: qkv
    output = _flash_float32_compatibility_wrapper(
        (0), _flash_varlen_qkvpacked_func, qkv, cu_seqlens, max_seqlen, dropout_p, softmax_scale, causal
    )

    return output.unsqueeze(dim=0)


def _flash_fixedlen_qkvpacked_attn(qkv: torch.Tensor, dropout_p=0.0, softmax_scale=None, causal=False):
    # input_idxs: 0: qkv
    return _flash_float32_compatibility_wrapper(
        (0), _flash_fixedlen_qkvpacked_func, qkv, dropout_p, softmax_scale, causal
    )


def _flash_varlen_kvpacked_attn(
    q: torch.Tensor,
    kv: torch.Tensor,
    cu_seqlens_q,
    cu_seqlens_k,
    max_seqlen_q,
    max_seqlen_k,
    dropout_p=0.0,
    softmax_scale=None,
    causal=False,
):
    # compatible data format: [1, packelen, 3, n_head, headim]
    q, kv = q.squeeze(dim=0), kv.squeeze(dim=0)

    # input_idxs: 0: q, 1: kv
    output = _flash_float32_compatibility_wrapper(
        (0, 1),
        _flash_varlen_kvpacked_func,
        q,
        kv,
        cu_seqlens_q,
        cu_seqlens_k,
        max_seqlen_q,
        max_seqlen_k,
        dropout_p,
        softmax_scale,
        causal,
    )

    return output.unsqueeze(dim=0)


def _flash_fixedlen_kvpacked_attn(q: torch.Tensor, kv: torch.Tensor, dropout_p=0.0, softmax_scale=None, causal=False):
    # input_idxs: 0: q, 1: kv
    return _flash_float32_compatibility_wrapper(
        (0, 1), _flash_fixedlen_kvpacked_func, q, kv, dropout_p, softmax_scale, causal
    )


def _flash_varlen_qkvsplited_attn(
    q: torch.Tensor,
    k: torch.Tensor,
    v: torch.Tensor,
    cu_seqlens_q,
    cu_seqlens_k,
    max_seqlen_q,
    max_seqlen_k,
    dropout_p=0.0,
    softmax_scale=None,
    causal=False,
):
    # compatible data format: [1, packelen, 3, n_head, headim]
    q, k, v = q.squeeze(dim=0), k.squeeze(dim=0), v.squeeze(dim=0)

    # input_idxs: 0: q, 1: k, 2: v
    output = _flash_float32_compatibility_wrapper(
        (0, 1, 2),
        _flash_varlen_qkvsplited_func,
        q,
        k,
        v,
        cu_seqlens_q,
        cu_seqlens_k,
        max_seqlen_q,
        max_seqlen_k,
        dropout_p,
        softmax_scale,
        causal,
    )

    return output.unsqueeze(dim=0)


def _flash_fixedlen_qkvsplited_attn(q, k, v, dropout_p=0.0, softmax_scale=None, causal=False):
    # input_idxs: 0: q, 1: k, 2: v
    return _flash_float32_compatibility_wrapper(
        (0, 1, 2), _flash_fixedlen_qkvsplited_func, q, k, v, dropout_p, softmax_scale, causal
    )


#################################################
# sliding window zigzag ring attention operators
#################################################


def _sliding_window_zigzag_ring_flash_varlen_qkvpacked_attn(*args, **kwargs):
    # TODO: support varlen version zigzag flash attention
    _nyi_attn("_sliding_window_zigzag_ring_flash_varlen_qkvpacked_attn", *args, **kwargs)


def _sliding_window_zigzag_ring_flash_fixedlen_qkvpacked_attn(
    qkv: torch.Tensor,
    dropout_p=0.0,
    softmax_scale=None,
    causal=False,
    **kwargs,
):
    return _flash_float32_compatibility_wrapper(
        (0),
        zigzag_ring_flash_attn_qkvpacked_func_with_sliding_window,
        qkv,
        dropout_p,
        softmax_scale,
        causal,
        **kwargs,
    )


def _sliding_window_zigzag_ring_flash_varlen_kvpacked_attn(*args, **kwargs):
    # TODO: support varlen version zigzag flash attention
    _nyi_attn("_sliding_window_zigzag_ring_flash_varlen_kvpacked_attn", *args, **kwargs)


def _sliding_window_zigzag_ring_flash_fixedlen_kvpacked_attn(
    q: torch.Tensor,
    kv: torch.Tensor,
    dropout_p=0.0,
    softmax_scale=None,
    causal=False,
    **kwargs,
):
    return _flash_float32_compatibility_wrapper(
        (0, 1),
        zigzag_ring_flash_attn_kvpacked_func_with_sliding_window,
        q,
        kv,
        dropout_p,
        softmax_scale,
        causal,
        **kwargs,
    )


def _sliding_window_zigzag_ring_flash_varlen_qkvsplited_attn(
    *args,
    **kwargs,
):
    # TODO: support varlen version zigzag flash attention
    _nyi_attn("_sliding_window_zigzag_ring_flash_varlen_qkvsplited_attn", *args, **kwargs)


def _sliding_window_zigzag_ring_flash_fixedlen_qkvsplited_attn(
    q: torch.Tensor,
    k: torch.Tensor,
    v: torch.Tensor,
    dropout_p=0.0,
    softmax_scale=None,
    causal=False,
    **kwargs,
):
    return _flash_float32_compatibility_wrapper(
        (0, 1, 2),
        zigzag_ring_flash_attn_qkvsplited_func_with_sliding_window,
        q,
        k,
        v,
        dropout_p,
        softmax_scale,
        causal,
        **kwargs,
    )


###############################
# npu flash attention operators
###############################


def _npu_varlen_qkvsplited_attn(
    q: torch.Tensor,
    k: torch.Tensor,
    v: torch.Tensor,
    cu_seqlens_q,
    cu_seqlens_k,
    max_seqlen_q,  # pylint: disable=W0613
    max_seqlen_k,  # pylint: disable=W0613
    dropout_p=0.0,
    softmax_scale=None,
    causal=False,
):
    return _flash_float32_compatibility_wrapper(
        (0, 1, 2),
        _npu_varlen_qkvsplited_func,
        q,
        k,
        v,
        cu_seqlens_q,
        cu_seqlens_k,
        max_seqlen_q,
        max_seqlen_k,
        dropout_p,
        softmax_scale,
        causal,
    )


def _npu_varlen_qkvsplited_func(
    q: torch.Tensor,
    k: torch.Tensor,
    v: torch.Tensor,
    cu_seqlens_q,
    cu_seqlens_k,
    max_seqlen_q,  # pylint: disable=W0613
    max_seqlen_k,  # pylint: disable=W0613
    dropout_p=0.0,
    softmax_scale=None,
    causal=False,
    use_fixlen=False,
):
    """Support Huawei Ascend's torch_npu flash attention.
    Tested version:
        torch: 2.1.0+cpu
        torch_npu: 2.1.0.post3+git7c4136d
        cann: 8.0.RC1.alpha003
    """
    packed_length = q.size(dim=1)
    softmax_scale = softmax_scale or 1.0 / math.sqrt(q.shape[-1])

    if use_fixlen:

        q = unpack_qkv_before_attn(q, cu_seqlens=cu_seqlens_q)
        k = unpack_qkv_before_attn(k, cu_seqlens=cu_seqlens_k)
        v = unpack_qkv_before_attn(v, cu_seqlens=cu_seqlens_k)

        output = _npu_fixedlen_qkvsplited_attn(q, k, v, dropout_p, softmax_scale, causal)

        output = pack_output_after_attn(output, cu_seqlens_q, packed_length)
    else:
        output = _npu_fused_varlen_qkvsplited_attn(
            q, k, v, dropout_p, softmax_scale, causal, max_seqlen_q, max_seqlen_k, cu_seqlens_q, cu_seqlens_k
        )

    return output


def _npu_fixedlen_qkvsplited_attn(
    q: torch.Tensor,
    k: torch.Tensor,
    v: torch.Tensor,
    dropout_p: float,
    softmax_scale=None,
    causal=False,
):
    assert causal is True
    assert q.dtype in (torch.bfloat16, torch.float16)

    if len(q.shape) == 5:  # [batch, seqlen, 1, n_head, headdim]
        q, k, v = q.squeeze(dim=2), k.squeeze(dim=2), v.squeeze(dim=2)

    _, seqlen, n_head, _ = q.shape
    sparse_mode = 0
    attention_mask = torch.triu(torch.ones(seqlen, seqlen, device=get_current_device()), 1).bool()

    return _origin_npu_fixedlen_qkvsplited_func(
        query=q,
        key=k,
        value=v,
        head_num=n_head,
        input_layout="BSND",  # If necessary, expose the interface
        pse=None,
        atten_mask=attention_mask,
        scale=softmax_scale,
        sparse_mode=sparse_mode,  # If necessary, expose the interface
        pre_tockens=seqlen,  # Used for sparse calculations, representing the left boundary of the slides window
        next_tockens=0,  # If necessary, expose the interface
        keep_prob=1 - dropout_p,
        inner_precise=0,  # If necessary, expose the interface
    )[0]


def _npu_fused_varlen_qkvsplited_attn(
    q: torch.Tensor,
    k: torch.Tensor,
    v: torch.Tensor,
    dropout_p: float,
    softmax_scale=None,
    causal=False,
    max_seqlen_q: int = None,
    max_seqlen_k: int = None,
    cu_seqlens_q=None,
    cu_seqlens_kv=None,
    deterministic=False,
):
    assert causal is True
    assert q.dtype in (torch.bfloat16, torch.float16)

    if len(q.shape) == 4:  # [1, packedseqlen, n_head, headdim]
        q, k, v = q.squeeze(dim=0), k.squeeze(dim=0), v.squeeze(dim=0)

    S, N = max(max_seqlen_q, max_seqlen_k), q.shape[1]
    device = get_current_device()
    sparse_mode = 0

    if max_seqlen_k > 2048 and max_seqlen_q > 2048:
        sparse_mode = 2
        max_seqlen_k = 2048
        max_seqlen_q = 2048

    attention_mask = torch.triu(torch.ones(max_seqlen_q, max_seqlen_k, device=device), 1).bool()
    cu_seqlens_q = cu_seqlens_q[1:].tolist()
    cu_seqlens_kv = cu_seqlens_kv[1:].tolist()

    return _origin_npu_fixedlen_qkvsplited_func(
        query=q,
        key=k,
        value=v,
        head_num=N,
        input_layout="TND",
        pse=None,
        atten_mask=attention_mask,
        scale=softmax_scale,
        sparse_mode=sparse_mode,
        pre_tockens=S,  # Used for sparse calculations, representing the left boundary of the slides window
        next_tockens=0,
        keep_prob=1 - dropout_p,
        inner_precise=0 if not deterministic else 2,
        actual_seq_kvlen=cu_seqlens_kv,
        actual_seq_qlen=cu_seqlens_q,
    )[0].unsqueeze(dim=0)


def _npu_varlen_qkvpacked_attn(
    qkv: torch.Tensor, cu_seqlens, max_seqlen, dropout_p, softmax_scale=None, causal=False  # pylint: disable=W0613
):
    # TODO: support npu native varlen flash attention
    q, k, v = qkv.unbind(dim=2)
    return _npu_varlen_qkvsplited_attn(q, k, v, cu_seqlens, max_seqlen, dropout_p, softmax_scale, causal)


def _npu_fixedlen_qkvpacked_attn(qkv: torch.Tensor, dropout_p: float, softmax_scale=None, causal=False):
    q, k, v = qkv.unbind(dim=2)
    return _npu_fixedlen_qkvsplited_attn(q, k, v, dropout_p, softmax_scale, causal)


def _npu_varlen_kvpacked_attn(
    q: torch.Tensor,
    kv: torch.Tensor,
    cu_seqlens_q,
    cu_seqlens_k,
    max_seqlen_q,  # pylint: disable=W0613
    max_seqlen_k,  # pylint: disable=W0613
    dropout_p=0.0,
    softmax_scale=None,
    causal=False,
):
    # TODO: support npu native varlen flash attention
    k, v = kv.unbind(dim=2)
    return _npu_varlen_qkvsplited_attn(
        q,
        k,
        v,
        cu_seqlens_q,
        cu_seqlens_k,
        max_seqlen_q,
        max_seqlen_k,
        dropout_p,
        softmax_scale,
        causal,
    )


def _npu_fixedlen_kvpacked_attn(q: torch.Tensor, kv: torch.Tensor, dropout_p: float, softmax_scale=None, causal=False):
    k, v = kv.unbind(dim=2)
    return _npu_fixedlen_qkvsplited_attn(q, k, v, dropout_p, softmax_scale, causal)


####################################
# deeplink flash attention operators
####################################


def _deeplink_varlen_qkvpacked_attn(*args, **kwargs):
    # TODO: support deeplink version flash attention
    _nyi_attn("_deeplink_varlen_qkvpacked_attn", *args, **kwargs)


def _deeplink_fixedlen_qkvpacked_attn(*args, **kwargs):
    # TODO: support deeplink version flash attention
    _nyi_attn("_deeplink_fixedlne_qkvpacked_attn", *args, **kwargs)


def _deeplink_varlen_kvpacked_attn(*args, **kwargs):
    # TODO: support deeplink version flash attention
    _nyi_attn("_deeplink_varlen_kvpacked_attn", *args, **kwargs)


def _deeplink_fixedlen_kvpacked_attn(*args, **kwargs):
    # TODO: support deeplink version flash attention
    _nyi_attn("_deeplink_fixedlen_kvpacked_attn", *args, **kwargs)


def _deeplink_varlen_qkvsplited_attn(*args, **kwargs):
    # TODO: support deeplink version flash attention
    _nyi_attn("_deeplink_varlen_qkvsplited_attn", *args, **kwargs)


def _deeplink_fixedlen_qkvsplited_attn(*args, **kwargs):
    # TODO: support deeplink version flash attention
    _nyi_attn("_deeplink_fixedlen_qkvsplited_attn", *args, **kwargs)


###############################
# torch attention operators
###############################


# adpated from https://github.com/Dao-AILab/flash-attention/blob/v2.2.1/flash_attn/modules/mha.py
def _torch_fixedlen_qkvpacked_attn(qkv: torch.Tensor, dropout, softmax_scale=None, causal=False, key_padding_mask=None):
    batch_size, seqlen = qkv.shape[0], qkv.shape[1]
    q, k, v = qkv.unbind(dim=2)

    softmax_scale = softmax_scale or 1.0 / math.sqrt(q.shape[-1])
    scores = torch.einsum("bthd,bshd->bhts", q, k * softmax_scale)

    if key_padding_mask is not None:
        padding_mask = torch.full((batch_size, seqlen), -10000.0, dtype=scores.dtype, device=scores.device)
        padding_mask.masked_fill_(key_padding_mask, 0.0)
        # TD [2022-09-30]: Adding is faster than masked_fill_ (idk why, just better kernel I guess)
        scores = scores + rearrange(padding_mask, "b s -> b 1 1 s")

    if causal:
        # "triu_tril_cuda_template" not implemented for 'BFloat16'
        # So we have to construct the mask in float
        causal_mask = torch.triu(torch.full((seqlen, seqlen), -10000.0, device=scores.device), 1)
        # TD [2022-09-30]: Adding is faster than masked_fill_ (idk why, just better kernel I guess)
        scores = scores + causal_mask.to(dtype=scores.dtype)

    attention = torch.softmax(scores, dim=-1, dtype=v.dtype)
    attention_drop = dropout(attention)
    output = torch.einsum("bhts,bshd->bthd", attention_drop, v)

    return output


# adpated from https://github.com/Dao-AILab/flash-attention/blob/v2.2.1/flash_attn/modules/mha.py
def _torch_fixedlen_kvpacked_attn(
    q: torch.Tensor, kv: torch.Tensor, dropout, softmax_scale=None, causal=False, key_padding_mask=None
):
    batch_size, seqlen_q = q.shape[0], q.shape[1]
    seqlen_k = kv.shape[1]

    assert kv.shape[0] == batch_size and kv.shape[4] == q.shape[3]
    if kv.shape[3] != q.shape[2]:  # MQA/GQA
        kv = repeat(kv, "... hkv d -> ... (hkv g) d", g=q.shape[2] // kv.shape[3])
    k, v = kv.unbind(dim=2)
    softmax_scale = softmax_scale or 1.0 / math.sqrt(q.shape[-1])
    scores = torch.einsum("bthd,bshd->bhts", q, k * softmax_scale)
    if key_padding_mask is not None:
        padding_mask = torch.full((batch_size, seqlen_k), -10000.0, dtype=scores.dtype, device=scores.device)
        padding_mask.masked_fill_(key_padding_mask, 0.0)
        # TD [2022-09-30]: Adding is faster than masked_fill_ (idk why, just better kernel I guess)
        scores = scores + rearrange(padding_mask, "b s -> b 1 1 s")

    if causal:
        # causal mask needs to take into account the difference between seqlen_q and seqlen_k
        row_idx = rearrange(torch.arange(seqlen_q, device=q.device, dtype=torch.long), "s -> s 1")
        col_idx = torch.arange(seqlen_k, device=kv.device, dtype=torch.long)
        sk = seqlen_k if key_padding_mask is None else rearrange(key_padding_mask.sum(-1), "b -> b 1 1 1")
        causal_mask = col_idx > row_idx + sk - seqlen_q
        scores = scores.masked_fill(causal_mask, -10000.0)

    attention = torch.softmax(scores, dim=-1, dtype=v.dtype)
    attention_drop = dropout(attention)
    output = torch.einsum("bhts,bshd->bthd", attention_drop, v)

    return output


def _torch_fixedlen_qkvsplited_attn(
    q: torch.Tensor, k: torch.Tensor, v: torch.Tensor, dropout, softmax_scale=None, causal=False, key_padding_mask=None
):
    kv = torch.stack([k, v], dim=2)
    return _torch_fixedlen_kvpacked_attn(q, kv, dropout, softmax_scale, causal, key_padding_mask)


def _torch_varlen_qkvsplited_attn(
    q: torch.Tensor,
    k: torch.Tensor,
    v: torch.Tensor,
    cu_seqlens_q,
    cu_seqlens_k,
    max_seqlen_q,  # pylint: disable=W0613
    max_seqlen_k,  # pylint: disable=W0613
    dropout,
    softmax_scale=None,
    causal=False,
    key_padding_mask=None,
):
    kv = torch.stack([k, v], dim=2)
    packed_length = q.size(dim=1)

    q = unpack_qkv_before_attn(q, cu_seqlens=cu_seqlens_q)
    kv = unpack_qkv_before_attn(kv, cu_seqlens=cu_seqlens_k)

    output = _torch_fixedlen_kvpacked_attn(q, kv, dropout, softmax_scale, causal, key_padding_mask)

    return pack_output_after_attn(output, cu_seqlens_q, packed_length)


def _torch_varlen_qkvpacked_attn(
    qkv: torch.Tensor,
    cu_seqlens,
    max_seqlen,  # pylint: disable=W0613
    dropout,
    softmax_scale=None,
    causal=False,
    key_padding_mask=None,
):

    packed_length = qkv.size(dim=1)
    qkv = unpack_qkv_before_attn(qkv, cu_seqlens=cu_seqlens)

    output = _torch_fixedlen_qkvpacked_attn(qkv, dropout, softmax_scale, causal, key_padding_mask)

    return pack_output_after_attn(output, cu_seqlens, packed_length)


def _torch_varlen_kvpacked_attn(
    q: torch.Tensor,
    kv: torch.Tensor,
    cu_seqlens_q,
    cu_seqlens_k,
    max_seqlen_q,  # pylint: disable=W0613
    max_seqlen_k,  # pylint: disable=W0613
    dropout,
    softmax_scale=None,
    causal=False,
    key_padding_mask=None,
):

    packed_length = q.size(dim=1)

    q = unpack_qkv_before_attn(q, cu_seqlens=cu_seqlens_q)
    kv = unpack_qkv_before_attn(kv, cu_seqlens=cu_seqlens_k)

    output = _torch_fixedlen_kvpacked_attn(q, kv, dropout, softmax_scale, causal, key_padding_mask)

    return pack_output_after_attn(output, cu_seqlens_q, packed_length)


###############################
# static ops bindings
###############################


_attn_ops_bindings = {
    AttnType.Torch: {
        AttnOpType.VarLenQKVPacked: _torch_varlen_qkvpacked_attn,
        AttnOpType.VarLenKVPacked: _torch_varlen_kvpacked_attn,
        AttnOpType.VarLenQKVSplited: _torch_varlen_qkvsplited_attn,
        AttnOpType.FixedLenQKVPacked: _torch_fixedlen_qkvpacked_attn,
        AttnOpType.FixedLenKVPacked: _torch_fixedlen_kvpacked_attn,
        AttnOpType.FixedLenQKVSplited: _torch_fixedlen_qkvsplited_attn,
    },
    AttnType.Flash: {
        AttnOpType.VarLenQKVPacked: _flash_varlen_qkvpacked_attn,
        AttnOpType.VarLenKVPacked: _flash_varlen_kvpacked_attn,
        AttnOpType.VarLenQKVSplited: _flash_varlen_qkvsplited_attn,
        AttnOpType.FixedLenQKVPacked: _flash_fixedlen_qkvpacked_attn,
        AttnOpType.FixedLenKVPacked: _flash_fixedlen_kvpacked_attn,
        AttnOpType.FixedLenQKVSplited: _flash_fixedlen_qkvsplited_attn,
    },
    AttnType.SlidingWindowZigZagFlash: {
        AttnOpType.VarLenQKVPacked: _sliding_window_zigzag_ring_flash_varlen_qkvpacked_attn,
        AttnOpType.VarLenKVPacked: _sliding_window_zigzag_ring_flash_varlen_kvpacked_attn,
        AttnOpType.VarLenQKVSplited: _sliding_window_zigzag_ring_flash_varlen_qkvsplited_attn,
        AttnOpType.FixedLenQKVPacked: _sliding_window_zigzag_ring_flash_fixedlen_qkvpacked_attn,
        AttnOpType.FixedLenKVPacked: _sliding_window_zigzag_ring_flash_fixedlen_kvpacked_attn,
        AttnOpType.FixedLenQKVSplited: _sliding_window_zigzag_ring_flash_fixedlen_qkvsplited_attn,
    },
    AttnType.NPUFlash: {
        AttnOpType.VarLenQKVPacked: _npu_varlen_qkvpacked_attn,
        AttnOpType.VarLenKVPacked: _npu_varlen_kvpacked_attn,
        AttnOpType.VarLenQKVSplited: _npu_varlen_qkvsplited_attn,
        AttnOpType.FixedLenQKVPacked: _npu_fixedlen_qkvpacked_attn,
        AttnOpType.FixedLenKVPacked: _npu_fixedlen_kvpacked_attn,
        AttnOpType.FixedLenQKVSplited: _npu_fixedlen_qkvsplited_attn,
    },
    AttnType.DeepLinkFlash: {
        AttnOpType.VarLenQKVPacked: _deeplink_varlen_qkvpacked_attn,
        AttnOpType.VarLenKVPacked: _deeplink_varlen_kvpacked_attn,
        AttnOpType.VarLenQKVSplited: _deeplink_varlen_qkvsplited_attn,
        AttnOpType.FixedLenQKVPacked: _deeplink_fixedlen_qkvpacked_attn,
        AttnOpType.FixedLenKVPacked: _deeplink_fixedlen_kvpacked_attn,
        AttnOpType.FixedLenQKVSplited: _deeplink_fixedlen_qkvsplited_attn,
    },
}


def _select_attn_op(op_type: AttnOpType) -> Tuple[AttnType, Callable]:
    attn_type = None

    enable_2D_sp = gpc.config.parallel.sequence_2D.enable

    if gpc.config.model.get("use_flash_attn", False):
        if device_backend == AcceleratorType.GPU and gpu_flash_attn_impl:
            if enable_2D_sp is True:
                attn_type = AttnType.SlidingWindowZigZagFlash
            else:
                attn_type = AttnType.Flash
        elif device_backend == AcceleratorType.NPU and is_torch_npu:
            assert enable_2D_sp is False, "2D attention for npu is not yet implemented"

            attn_type = AttnType.NPUFlash
        elif device_backend == AcceleratorType.DIPU and deeplink_flash_attn_impl:
            assert enable_2D_sp is False, "2D attention for deeplink is not yet implemented"

            attn_type = AttnType.DeepLinkFlash
        else:
            raise NotImplementedError(f"Unsupported device type: {device_backend} for flash attention")
    else:
        attn_type = AttnType.Torch

    return attn_type, _attn_ops_bindings[attn_type][op_type]


###############################
# Attenton Interfaces
###############################


@auto_wrap_distributed_attention
class SelfAttention(nn.Module):
    """Implements scaled dot-product attention with optional softmax scaling.

    This class implements the scaled dot-product attention mechanism, which can be optionally scaled
    by a softmax scaling factor. It supports configurations for causal attention and applies dropout
    to the attention scores.

    Arguments:
        causal (bool): If True, applies causal attention to mask future tokens. Defaults to False.
        softmax_scale (Optional[float]): Scaling factor for attention scores before applying softmax.
            Defaults to 1/sqrt(d_keys) where d_keys is the dimension of the keys, computed at runtime.
        attention_dropout (float): Dropout rate for attention scores. Defaults to 0.0.
    """

    def __init__(self, causal=False, softmax_scale=None, attention_dropout=0.0, layer_idx=0):
        super().__init__()
        self.causal = causal
        self.softmax_scale = softmax_scale
        self.dropout = nn.Dropout(attention_dropout)
        self.layer_idx = layer_idx

        if device_backend == AcceleratorType.NPU:
            assert self.causal, "Ascend flash attention does not spport causal=False yet!"

    def _get_sliding_window_kwargs(self):
        extra_kwargs = {
            "context_group": gpc.get_group(ParallelMode.CONTEXT),
            "inter_window_group": gpc.get_group(ParallelMode.INTER_WINDOW),
            "intra_window_group": gpc.get_group(ParallelMode.INTRA_WINDOW),
            "dkv_inter_window_group": gpc.get_group(ParallelMode.DKV_INTER_WINDOW),
            "dkv_intra_window_group": gpc.get_group(ParallelMode.DKV_INTRA_WINDOW),
            "layer_idx": self.layer_idx,
        }
        return extra_kwargs

    @params_dispatch_with_condition(condition=check_attention_argument)
    def forward(self):
        """Placeholder for multihead softmax attention implementation.

        This method serves as a placeholder and should not be reached during execution. It is expected
        to be overridden by specific implementations for different attention mechanisms.

        Raises:
            AssertionError: Always raised to indicate the method should not be called directly.
        """
        assert False, "Never arrive here"

    @forward.register(conditions=(str(QKVPackType.QKVPACKED), str(CuSeqlenType.WithOut)))
    def _qkv_without_cu_seqlens(self, qkv, softmax_scale=None, causal=None, key_padding_mask=None):
        softmax_scale = self.softmax_scale if softmax_scale is None else softmax_scale
        causal = self.causal if causal is None else causal

        attn_type, op = _select_attn_op(AttnOpType.FixedLenQKVPacked)

        # TODO: more unified interface
        dropout = self.dropout if attn_type is AttnType.Torch else self.dropout.p
        extra_args = (key_padding_mask) if attn_type is AttnType.Torch else ()

        extra_kwargs = {}
        if attn_type is AttnType.SlidingWindowZigZagFlash:
            extra_kwargs = self._get_sliding_window_kwargs()

        return op(qkv, dropout, softmax_scale, causal, *extra_args, **extra_kwargs)

    @forward.register(conditions=(str(QKVPackType.KVPACKED), str(CuSeqlenType.WithOut)))
    def _q_kv_without_cu_seqlens(self, q, kv, softmax_scale=None, causal=None, key_padding_mask=None):
        softmax_scale = self.softmax_scale if softmax_scale is None else softmax_scale
        causal = self.causal if causal is None else causal

        attn_type, op = _select_attn_op(AttnOpType.FixedLenKVPacked)

        dropout = self.dropout if attn_type is AttnType.Torch else self.dropout.p
        extra_args = (key_padding_mask) if attn_type is AttnType.Torch else ()

        extra_kwargs = {}
        if attn_type is AttnType.SlidingWindowZigZagFlash:
            extra_kwargs = self._get_sliding_window_kwargs()

        return op(q, kv, dropout, softmax_scale, causal, *extra_args, **extra_kwargs)

    @forward.register(conditions=(str(QKVPackType.QKVSPLITED), str(CuSeqlenType.WithOut)))
    def _q_k_v_without_cu_seqlens(self, q, k, v, softmax_scale=None, causal=None, key_padding_mask=None):
        softmax_scale = self.softmax_scale if softmax_scale is None else softmax_scale
        causal = self.causal if causal is None else causal

        attn_type, op = _select_attn_op(AttnOpType.FixedLenQKVSplited)

        dropout = self.dropout if attn_type is AttnType.Torch else self.dropout.p
        extra_args = (key_padding_mask) if (attn_type is AttnType.Torch and key_padding_mask is not None) else ()

        extra_kwargs = {}
        if attn_type is AttnType.SlidingWindowZigZagFlash:
            extra_kwargs = self._get_sliding_window_kwargs()

        return op(q, k, v, dropout, softmax_scale, causal, *extra_args, **extra_kwargs)

    @forward.register(conditions=(str(QKVPackType.QKVPACKED), str(CuSeqlenType.With)))
    def _qkv_with_cu_seqlens(
        self,
        qkv,
        cu_seqlens,
        max_seqlen,
        softmax_scale=None,
        causal=None,
        key_padding_mask=None,
    ):
        softmax_scale = self.softmax_scale if softmax_scale is None else softmax_scale
        causal = self.causal if causal is None else causal

        attn_type, op = _select_attn_op(AttnOpType.VarLenQKVPacked)

        dropout = self.dropout if attn_type is AttnType.Torch else self.dropout.p
        extra_args = (key_padding_mask) if attn_type is AttnType.Torch else ()

        return op(qkv, cu_seqlens, max_seqlen, dropout, softmax_scale, causal, *extra_args)

    @forward.register(conditions=(str(QKVPackType.KVPACKED), str(CuSeqlenType.With)))
    def _q_kv_with_cu_seqlens(
        self,
        q,
        kv,
        cu_seqlens_q,
        cu_seqlens_k,
        max_seqlen_q,
        max_seqlen_k,
        softmax_scale=None,
        causal=None,
        key_padding_mask=None,
    ):
        softmax_scale = self.softmax_scale if softmax_scale is None else softmax_scale
        causal = self.causal if causal is None else causal

        attn_type, op = _select_attn_op(AttnOpType.VarLenKVPacked)

        dropout = self.dropout if attn_type is AttnType.Torch else self.dropout.p
        extra_args = (key_padding_mask) if attn_type is AttnType.Torch else ()

        return op(
            q, kv, cu_seqlens_q, cu_seqlens_k, max_seqlen_q, max_seqlen_k, dropout, softmax_scale, causal, *extra_args
        )

    @forward.register(conditions=(str(QKVPackType.QKVSPLITED), str(CuSeqlenType.With)))
    def _q_k_v_with_cu_seqlens(
        self,
        q,
        k,
        v,
        cu_seqlens_q,
        cu_seqlens_k,
        max_seqlen_q,
        max_seqlen_k,
        softmax_scale=None,
        causal=None,
        key_padding_mask=None,
    ):
        softmax_scale = self.softmax_scale if softmax_scale is None else softmax_scale
        causal = self.causal if causal is None else causal

        attn_type, op = _select_attn_op(AttnOpType.VarLenQKVSplited)

        dropout = self.dropout if attn_type is AttnType.Torch else self.dropout.p
        extra_args = (key_padding_mask) if attn_type is AttnType.Torch else ()

        return op(
            q, k, v, cu_seqlens_q, cu_seqlens_k, max_seqlen_q, max_seqlen_k, dropout, softmax_scale, causal, *extra_args
        )


@auto_wrap_distributed_attention
class CrossAttention(nn.Module):
    """Implements scaled dot product attention with softmax.

    This class provides the functionality for cross attention mechanism using scaled dot product attention
    with optional softmax scaling and dropout for attention weights.

    Arguments:
        causal (bool): If True, applies causality to prevent tokens from attending to future tokens. Default is False.
        softmax_scale (float, optional): The scaling factor to apply to the dot products before softmax. If None,
            it defaults to 1/sqrt(d_keys) where d_keys is the dimension of the keys, computed at runtime.
        attention_dropout (float): The dropout rate to apply to the attention.

    Raises:
        AssertionError: If `device_backend` is NPU and `causal` is False, since Ascend flash attention does not
            support non-causal attention yet.
    """

    def __init__(self, causal=False, softmax_scale=None, attention_dropout=0.0, layer_idx=0):
        super().__init__()
        self.causal = causal
        self.softmax_scale = softmax_scale
        self.dropout = nn.Dropout(attention_dropout)
        self.layer_idx = layer_idx

        if device_backend == AcceleratorType.NPU:
            assert self.causal, "Ascend flash attention does not support causal=False yet!"

    @params_dispatch_with_condition(condition=check_attention_argument)
    def forward(self):
        """Placeholder for cross attention implementation.

        This method is a placeholder and should not be reached in execution as it is expected to be
        overridden by specific implementations for different attention parameters.

        Raises:
            AssertionError: Always raised to indicate the method should not be called directly.
        """
        assert False, "Never arrive here"

    @forward.register(conditions=(str(QKVPackType.KVPACKED), str(CuSeqlenType.WithOut)))
    def _q_kv_without_cu_seqlens(self, q, kv, softmax_scale=None, causal=None, key_padding_mask=None):
        softmax_scale = self.softmax_scale if softmax_scale is None else softmax_scale
        causal = self.causal if causal is None else causal

        attn_type, op = _select_attn_op(AttnOpType.FixedLenKVPacked)

        dropout = self.dropout if attn_type is AttnType.Torch else self.dropout.p
        extra_args = (key_padding_mask) if attn_type is AttnType.Torch else ()

        return op(q, kv, dropout, softmax_scale, causal, *extra_args)

    @forward.register(conditions=(str(QKVPackType.QKVSPLITED), str(CuSeqlenType.WithOut)))
    def _q_k_v_without_cu_seqlens(self, q, k, v, softmax_scale=None, causal=None, key_padding_mask=None):
        softmax_scale = self.softmax_scale if softmax_scale is None else softmax_scale
        causal = self.causal if causal is None else causal

        attn_type, op = _select_attn_op(AttnOpType.FixedLenQKVSplited)

        dropout = self.dropout if attn_type is AttnType.Torch else self.dropout.p
        extra_args = (key_padding_mask) if attn_type is AttnType.Torch else ()

        return op(q, k, v, dropout, softmax_scale, causal, *extra_args)

    @forward.register(conditions=(str(QKVPackType.KVPACKED), str(CuSeqlenType.With)))
    def _q_kv_with_cu_seqlens(
        self,
        q,
        kv,
        cu_seqlens_q,
        cu_seqlens_k,
        max_seqlen_q,
        max_seqlen_k,
        softmax_scale=None,
        causal=None,
        key_padding_mask=None,
    ):
        softmax_scale = self.softmax_scale if softmax_scale is None else softmax_scale
        causal = self.causal if causal is None else causal

        attn_type, op = _select_attn_op(AttnOpType.VarLenKVPacked)

        dropout = self.dropout if attn_type is AttnType.Torch else self.dropout.p
        extra_args = (key_padding_mask) if attn_type is AttnType.Torch else ()

        return op(
            q, kv, cu_seqlens_q, cu_seqlens_k, max_seqlen_q, max_seqlen_k, dropout, softmax_scale, causal, *extra_args
        )

    @forward.register(conditions=(str(QKVPackType.QKVSPLITED), str(CuSeqlenType.With)))
    def _q_k_v_with_cu_seqlens(
        self,
        q,
        k,
        v,
        cu_seqlens_q,
        cu_seqlens_k,
        max_seqlen_q,
        max_seqlen_k,
        softmax_scale=None,
        causal=None,
        key_padding_mask=None,
    ):
        softmax_scale = self.softmax_scale if softmax_scale is None else softmax_scale
        causal = self.causal if causal is None else causal

<<<<<<< HEAD
        attn_type, op = _select_attn_op(AttnOpType.VarLenQKVSplited)

        dropout = self.dropout if attn_type is AttnType.Torch else self.dropout.p
        extra_args = (key_padding_mask) if attn_type is AttnType.Torch else ()

        return op(
            q, k, v, cu_seqlens_q, cu_seqlens_k, max_seqlen_q, max_seqlen_k, dropout, softmax_scale, causal, *extra_args
        )
=======
        if gpc.config.model.get("use_flash_attn", False):
            if device_backend == AcceleratorType.GPU and gpu_flash_attn_impl:
                return _flash_varlen_qkvsplited_attn(
                    q,
                    k,
                    v,
                    cu_seqlens_q,
                    cu_seqlens_k,
                    max_seqlen_q,
                    max_seqlen_k,
                    self.dropout.p,
                    softmax_scale,
                    causal,
                )
            elif device_backend == AcceleratorType.NPU and is_torch_npu:
                return _npu_varlen_qkvsplited_attn(
                    q,
                    k,
                    v,
                    cu_seqlens_q,
                    cu_seqlens_k,
                    max_seqlen_q,
                    max_seqlen_k,
                    self.dropout.p,
                    softmax_scale,
                    causal,
                )
            elif device_backend == AcceleratorType.DIPU and deeplink_flash_attn_impl:
                return _deeplink_varlen_qkvsplited_attn(
                    q,
                    k,
                    v,
                    cu_seqlens_q,
                    cu_seqlens_k,
                    max_seqlen_q,
                    max_seqlen_k,
                    self.dropout.p,
                    softmax_scale,
                    causal,
                )
            else:
                raise NotImplementedError(f"Unsupported device type: {device_backend} for flash attention")
        else:
            return _torch_varlen_qkvsplited_attn(
                q,
                k,
                v,
                cu_seqlens_q,
                cu_seqlens_k,
                max_seqlen_q,
                max_seqlen_k,
                self.dropout,
                softmax_scale,
                causal,
                key_padding_mask,
            )


@auto_wrap_func_distributed_attention
def hf_q_k_v_without_cu_seqlens(
    query_states,
    key_states,
    value_states,
    dropout_p=0.0,
    softmax_scale=None,
    causal=True,
):
    attn_output = _flash_fixedlen_qkvsplited_func(  # TODO: currently only support GPU environment
        query_states, key_states, value_states, dropout_p=dropout_p, softmax_scale=softmax_scale, causal=causal
    )
    return attn_output


@auto_wrap_func_distributed_attention
def hf_q_k_v_with_cu_seqlens(
    query_states,
    key_states,
    value_states,
    cumulative_len,
    max_seqlen,
    dropout_p=0.0,
    causal=True,
):
    q_unpad, k_unpad, v_unpad = query_states.flatten(0, 1), key_states.flatten(0, 1), value_states.flatten(0, 1)
    attn_output = _flash_varlen_qkvsplited_func(  # TODO: currently only support GPU environment
        q_unpad,
        k_unpad,
        v_unpad,
        cumulative_len,
        cumulative_len,
        max_seqlen,
        max_seqlen,
        dropout_p=dropout_p,
        return_attn_probs=False,
        causal=causal,
    )
    return attn_output
>>>>>>> 9d7b6d9b
<|MERGE_RESOLUTION|>--- conflicted
+++ resolved
@@ -17,17 +17,14 @@
 from internlm.accelerator import AcceleratorType, get_accelerator
 from internlm.core.context import ParallelMode
 from internlm.core.context import global_context as gpc
-<<<<<<< HEAD
-from internlm.core.parallel.comm.isp import auto_wrap_distributed_attention
+from internlm.core.parallel.comm.isp import (
+    auto_wrap_distributed_attention,
+    auto_wrap_func_distributed_attention,
+)
 from internlm.model.ops.ring_flash_attn import (
     zigzag_ring_flash_attn_kvpacked_func_with_sliding_window,
     zigzag_ring_flash_attn_qkvpacked_func_with_sliding_window,
     zigzag_ring_flash_attn_qkvsplited_func_with_sliding_window,
-=======
-from internlm.core.parallel.comm.isp import (
-    auto_wrap_distributed_attention,
-    auto_wrap_func_distributed_attention,
->>>>>>> 9d7b6d9b
 )
 from internlm.model.ops.utils import pack_output_after_attn, unpack_qkv_before_attn
 from internlm.utils.common import get_current_device
@@ -1048,7 +1045,6 @@
         softmax_scale = self.softmax_scale if softmax_scale is None else softmax_scale
         causal = self.causal if causal is None else causal
 
-<<<<<<< HEAD
         attn_type, op = _select_attn_op(AttnOpType.VarLenQKVSplited)
 
         dropout = self.dropout if attn_type is AttnType.Torch else self.dropout.p
@@ -1057,63 +1053,6 @@
         return op(
             q, k, v, cu_seqlens_q, cu_seqlens_k, max_seqlen_q, max_seqlen_k, dropout, softmax_scale, causal, *extra_args
         )
-=======
-        if gpc.config.model.get("use_flash_attn", False):
-            if device_backend == AcceleratorType.GPU and gpu_flash_attn_impl:
-                return _flash_varlen_qkvsplited_attn(
-                    q,
-                    k,
-                    v,
-                    cu_seqlens_q,
-                    cu_seqlens_k,
-                    max_seqlen_q,
-                    max_seqlen_k,
-                    self.dropout.p,
-                    softmax_scale,
-                    causal,
-                )
-            elif device_backend == AcceleratorType.NPU and is_torch_npu:
-                return _npu_varlen_qkvsplited_attn(
-                    q,
-                    k,
-                    v,
-                    cu_seqlens_q,
-                    cu_seqlens_k,
-                    max_seqlen_q,
-                    max_seqlen_k,
-                    self.dropout.p,
-                    softmax_scale,
-                    causal,
-                )
-            elif device_backend == AcceleratorType.DIPU and deeplink_flash_attn_impl:
-                return _deeplink_varlen_qkvsplited_attn(
-                    q,
-                    k,
-                    v,
-                    cu_seqlens_q,
-                    cu_seqlens_k,
-                    max_seqlen_q,
-                    max_seqlen_k,
-                    self.dropout.p,
-                    softmax_scale,
-                    causal,
-                )
-            else:
-                raise NotImplementedError(f"Unsupported device type: {device_backend} for flash attention")
-        else:
-            return _torch_varlen_qkvsplited_attn(
-                q,
-                k,
-                v,
-                cu_seqlens_q,
-                cu_seqlens_k,
-                max_seqlen_q,
-                max_seqlen_k,
-                self.dropout,
-                softmax_scale,
-                causal,
-                key_padding_mask,
-            )
 
 
 @auto_wrap_func_distributed_attention
@@ -1154,5 +1093,4 @@
         return_attn_probs=False,
         causal=causal,
     )
-    return attn_output
->>>>>>> 9d7b6d9b
+    return attn_output