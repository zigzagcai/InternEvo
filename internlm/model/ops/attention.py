"""
A simple operator selector, used for compatibility with different platforms such as CUDA and Ascend,
as well as whether to enable flash-attn operator optimization, may be replaced by a more comprehensive
operator compatibility layer in the future.

This file implements support for the attention operators.
"""

import math
from enum import Enum
from typing import Callable, Tuple

import torch
from einops import rearrange, repeat
from torch import nn

from internlm.accelerator import AcceleratorType, get_accelerator
from internlm.core.context import ParallelMode
from internlm.core.context import global_context as gpc
from internlm.core.parallel.comm.isp import auto_wrap_distributed_attention
from internlm.model.ops.ring_flash_attn import (
    ring_flash_attn_func,
    ring_flash_attn_kvpacked_func,
    ring_flash_attn_qkvpacked_func,
    ring_flash_attn_varlen_func,
    ring_flash_attn_varlen_kvpacked_func,
    ring_flash_attn_varlen_qkvpacked_func,
    zigzag_ring_flash_attn_func,
    zigzag_ring_flash_attn_kvpacked_func,
    zigzag_ring_flash_attn_kvpacked_func_with_sliding_window,
    zigzag_ring_flash_attn_qkvpacked_func_with_sliding_window,
    zigzag_ring_flash_attn_qkvsplited_func_with_sliding_window,
    zigzag_ring_flash_attn_qkvpacked_func,
    zigzag_ring_flash_attn_varlen_func,
    zigzag_ring_flash_attn_varlen_kvpacked_func,
    zigzag_ring_flash_attn_varlen_qkvpacked_func,
)
from internlm.model.ops.utils import pack_output_after_attn, unpack_qkv_before_attn
from internlm.utils.common import get_current_device
from internlm.utils.utils import (
    CuSeqlenType,
    QKVPackType,
    check_attention_argument,
    params_dispatch_with_condition,
)

try:
    from torch_npu import npu_fusion_attention as _origin_npu_fixedlen_qkvsplited_func

    is_torch_npu = True
except (ModuleNotFoundError, ImportError):
    is_torch_npu = False

try:
    # TODO: add support of deeplink
    from deeplink_ext.internevo_ops import FlashCrossAttention, FlashSelfAttention

    del FlashCrossAttention, FlashSelfAttention

    deeplink_flash_attn_impl = True
except (ModuleNotFoundError, ImportError):
    deeplink_flash_attn_impl = False

try:
    from flash_attn.flash_attn_interface import (
        flash_attn_func as _flash_fixedlen_qkvsplited_func,
    )
    from flash_attn.flash_attn_interface import (
        flash_attn_kvpacked_func as _flash_fixedlen_kvpacked_func,
    )
    from flash_attn.flash_attn_interface import (
        flash_attn_qkvpacked_func as _flash_fixedlen_qkvpacked_func,
    )
    from flash_attn.flash_attn_interface import (
        flash_attn_varlen_func as _flash_varlen_qkvsplited_func,
    )
    from flash_attn.flash_attn_interface import (
        flash_attn_varlen_kvpacked_func as _flash_varlen_kvpacked_func,
    )
    from flash_attn.flash_attn_interface import (
        flash_attn_varlen_qkvpacked_func as _flash_varlen_qkvpacked_func,
    )

    gpu_flash_attn_impl = True
except (ModuleNotFoundError, ImportError):
    gpu_flash_attn_impl = False

internlm_accelerator = get_accelerator()
device_backend = internlm_accelerator.get_accelerator_backend()


class AttnType(Enum):
    """Attention Backend Type"""

    Torch = "torch"
    # GPU Flash Attention
    Flash = "flash-attn"
    SlidingWindowZigZagFlash = "zigzag-ring-flash-attn-with-sliding-window"
    # NPU Flash Attention
    NPUFlash = "npu-flash-attn"
    # DeepLink Flash Attention
    DeepLinkFlash = "deeplink-flash-attn"


class AttnOpType(Enum):
    """Attention Opreation Type"""

    VarLenQKVPacked = "varlen-qkvpacked"
    VarLenKVPacked = "varlen-kvpacked"
    VarLenQKVSplited = "varlen-qkvsplited"
    FixedLenQKVPacked = "fixedlen-qkvpacked"
    FixedLenKVPacked = "fixedlen-kvpacked"
    FixedLenQKVSplited = "fixedlen-qkvsplited"


def _nyi_attn(func_name, *args, **kwargs):  # pylint: disable=W0613
    assert False, f"{func_name} is not yet implemented"


def _flash_float32_compatibility_wrapper(input_idxs: Tuple, flash_func: Callable, *args, **kwargs):
    if gpc.config.model.dtype is torch.float32:
        inputs = [args[idx] for idx in input_idxs]
        input_dtype = inputs[0].dtype
        other_args = [args[idx] for idx in range(len(inputs), len(args))]

        with internlm_accelerator.amp.autocast(dtype=torch.bfloat16):
            for idx in input_idxs:
                if inputs[idx].dtype is torch.float32:
                    inputs[idx] = inputs[idx].to(torch.bfloat16)
            return flash_func(*inputs, *other_args, **kwargs).to(input_dtype)

    return flash_func(*args, **kwargs)


###############################
# gpu flash attention operators
###############################


def _flash_varlen_qkvpacked_attn(
    qkv: torch.Tensor, cu_seqlens, max_seqlen, dropout_p, softmax_scale=None, causal=False
):
    # compatible data format: [1, packelen, 3, n_head, headim]
    qkv = qkv.squeeze(dim=0)

    # input_idxs: 0: qkv
    output = _flash_float32_compatibility_wrapper(
        (0), _flash_varlen_qkvpacked_func, qkv, cu_seqlens, max_seqlen, dropout_p, softmax_scale, causal
    )

    return output.unsqueeze(dim=0)


def _flash_fixedlen_qkvpacked_attn(qkv: torch.Tensor, dropout_p=0.0, softmax_scale=None, causal=False):
    # input_idxs: 0: qkv
    return _flash_float32_compatibility_wrapper(
        (0), _flash_fixedlen_qkvpacked_func, qkv, dropout_p, softmax_scale, causal
    )


def _flash_varlen_kvpacked_attn(
    q: torch.Tensor,
    kv: torch.Tensor,
    cu_seqlens_q,
    cu_seqlens_k,
    max_seqlen_q,
    max_seqlen_k,
    dropout_p=0.0,
    softmax_scale=None,
    causal=False,
):
    # compatible data format: [1, packelen, 3, n_head, headim]
    q, kv = q.squeeze(dim=0), kv.squeeze(dim=0)

    # input_idxs: 0: q, 1: kv
    output = _flash_float32_compatibility_wrapper(
        (0, 1),
        _flash_varlen_kvpacked_func,
        q,
        kv,
        cu_seqlens_q,
        cu_seqlens_k,
        max_seqlen_q,
        max_seqlen_k,
        dropout_p,
        softmax_scale,
        causal,
    )

    return output.unsqueeze(dim=0)


def _flash_fixedlen_kvpacked_attn(q: torch.Tensor, kv: torch.Tensor, dropout_p=0.0, softmax_scale=None, causal=False):
    # input_idxs: 0: q, 1: kv
    return _flash_float32_compatibility_wrapper(
        (0, 1), _flash_fixedlen_kvpacked_func, q, kv, dropout_p, softmax_scale, causal
    )


def _flash_varlen_qkvsplited_attn(
    q: torch.Tensor,
    k: torch.Tensor,
    v: torch.Tensor,
    cu_seqlens_q,
    cu_seqlens_k,
    max_seqlen_q,
    max_seqlen_k,
    dropout_p=0.0,
    softmax_scale=None,
    causal=False,
):
    # compatible data format: [1, packelen, 3, n_head, headim]
    q, k, v = q.squeeze(dim=0), k.squeeze(dim=0), v.squeeze(dim=0)

    # input_idxs: 0: q, 1: k, 2: v
    output = _flash_float32_compatibility_wrapper(
        (0, 1, 2),
        _flash_varlen_qkvsplited_func,
        q,
        k,
        v,
        cu_seqlens_q,
        cu_seqlens_k,
        max_seqlen_q,
        max_seqlen_k,
        dropout_p,
        softmax_scale,
        causal,
    )

    return output.unsqueeze(dim=0)


def _flash_fixedlen_qkvsplited_attn(q, k, v, dropout_p=0.0, softmax_scale=None, causal=False):
    # input_idxs: 0: q, 1: k, 2: v
    return _flash_float32_compatibility_wrapper(
        (0, 1, 2), _flash_fixedlen_qkvsplited_func, q, k, v, dropout_p, softmax_scale, causal
    )





###############################
# sliding window zigzag ring attention
###############################


def _sliding_window_zigzag_ring_flash_varlen_qkvpacked_attn(*args, **kwargs):
    # TODO: support varlen version zigzag flash attention
    pass


def _sliding_window_zigzag_ring_flash_fixedlen_qkvpacked_attn(
    qkv: torch.Tensor,
    dropout_p=0.0,
    softmax_scale=None,
    causal=False,
    **kwargs,
):
    return zigzag_ring_flash_attn_qkvpacked_func_with_sliding_window(
        qkv,
        dropout_p,
        softmax_scale,
        causal,
        **kwargs,
    )


def _sliding_window_zigzag_ring_flash_varlen_kvpacked_attn(*args, **kwargs):
    # TODO: support varlen version zigzag flash attention
    pass


def _sliding_window_zigzag_ring_flash_fixedlen_kvpacked_attn(
    q: torch.Tensor,
    kv: torch.Tensor,
    dropout_p=0.0,
    softmax_scale=None,
    causal=False,
    **kwargs,
):
    return zigzag_ring_flash_attn_kvpacked_func_with_sliding_window(
        q,
        kv,
        dropout_p,
        softmax_scale,
        causal,
        **kwargs,
    )


def _sliding_window_zigzag_ring_flash_varlen_qkvsplited_attn(
    *args,
    **kwargs,
):
    # TODO: support varlen version zigzag flash attention
    pass


def _sliding_window_zigzag_ring_flash_fixedlen_qkvsplited_attn(
    q: torch.Tensor, 
    k: torch.Tensor, 
    v: torch.Tensor, 
    dropout_p=0.0, 
    softmax_scale=None, 
    causal=False,
    **kwargs,
    ):
        
    return zigzag_ring_flash_attn_qkvsplited_func_with_sliding_window(
        q,
        k,
        v,
        dropout_p,
        softmax_scale,
        causal,
        **kwargs,
    )




###############################
# npu flash attention operators
<<<<<<< HEAD
# TODO: should we add _flash_float32_compatibility_wrapper support for npu.
###############################
=======
def _npu_varlen_qkvsplited_attn(
    q: torch.Tensor,
    k: torch.Tensor,
    v: torch.Tensor,
    cu_seqlens_q,
    cu_seqlens_k,
    max_seqlen_q,  # pylint: disable=W0613
    max_seqlen_k,  # pylint: disable=W0613
    dropout_p=0.0,
    softmax_scale=None,
    causal=False,
):
    return _flash_float32_compatibility_wrapper(
        (0, 1, 2),
        _npu_varlen_qkvsplited_func,
        q,
        k,
        v,
        cu_seqlens_q,
        cu_seqlens_k,
        max_seqlen_q,
        max_seqlen_k,
        dropout_p,
        softmax_scale,
        causal,
    )
>>>>>>> 57b7cd5b


def _npu_varlen_qkvsplited_func(
    q: torch.Tensor,
    k: torch.Tensor,
    v: torch.Tensor,
    cu_seqlens_q,
    cu_seqlens_k,
    max_seqlen_q,  # pylint: disable=W0613
    max_seqlen_k,  # pylint: disable=W0613
    dropout_p=0.0,
    softmax_scale=None,
    causal=False,
    use_fixlen=False,
):
    """Support Huawei Ascend's torch_npu flash attention.
    Tested version:
        torch: 2.1.0+cpu
        torch_npu: 2.1.0.post3+git7c4136d
        cann: 8.0.RC1.alpha003
    """
    packed_length = q.size(dim=1)
    softmax_scale = softmax_scale or 1.0 / math.sqrt(q.shape[-1])

    if use_fixlen:

        q = unpack_qkv_before_attn(q, cu_seqlens=cu_seqlens_q)
        k = unpack_qkv_before_attn(k, cu_seqlens=cu_seqlens_k)
        v = unpack_qkv_before_attn(v, cu_seqlens=cu_seqlens_k)

        output = _npu_fixedlen_qkvsplited_attn(q, k, v, dropout_p, softmax_scale, causal)

        output = pack_output_after_attn(output, cu_seqlens_q, packed_length)
    else:
        output = _npu_fused_varlen_qkvsplited_attn(
            q, k, v, dropout_p, softmax_scale, causal, max_seqlen_q, max_seqlen_k, cu_seqlens_q, cu_seqlens_k
        )

    return output


def _npu_fixedlen_qkvsplited_attn(
    q: torch.Tensor,
    k: torch.Tensor,
    v: torch.Tensor,
    dropout_p: float,
    softmax_scale=None,
    causal=False,
):
    assert causal is True
    assert q.dtype in (torch.bfloat16, torch.float16)

    if len(q.shape) == 5:  # [batch, seqlen, 1, n_head, headdim]
        q, k, v = q.squeeze(dim=2), k.squeeze(dim=2), v.squeeze(dim=2)

    _, seqlen, n_head, _ = q.shape
    sparse_mode = 0
    attention_mask = torch.triu(torch.ones(seqlen, seqlen, device=get_current_device()), 1).bool()

    return _origin_npu_fixedlen_qkvsplited_func(
        query=q,
        key=k,
        value=v,
        head_num=n_head,
        input_layout="BSND",  # If necessary, expose the interface
        pse=None,
        atten_mask=attention_mask,
        scale=softmax_scale,
        sparse_mode=sparse_mode,  # If necessary, expose the interface
        pre_tockens=seqlen,  # Used for sparse calculations, representing the left boundary of the slides window
        next_tockens=0,  # If necessary, expose the interface
        keep_prob=1 - dropout_p,
        inner_precise=0,  # If necessary, expose the interface
    )[0]


def _npu_fused_varlen_qkvsplited_attn(
    q: torch.Tensor,
    k: torch.Tensor,
    v: torch.Tensor,
    dropout_p: float,
    softmax_scale=None,
    causal=False,
    max_seqlen_q: int = None,
    max_seqlen_k: int = None,
    cu_seqlens_q=None,
    cu_seqlens_kv=None,
    deterministic=False,
):
    assert causal is True
    assert q.dtype in (torch.bfloat16, torch.float16)

    if len(q.shape) == 4:  # [1, packedseqlen, n_head, headdim]
        q, k, v = q.squeeze(dim=0), k.squeeze(dim=0), v.squeeze(dim=0)

    S, N = max(max_seqlen_q, max_seqlen_k), q.shape[1]
    device = get_current_device()
    sparse_mode = 0

    if max_seqlen_k > 2048 and max_seqlen_q > 2048:
        sparse_mode = 2
        max_seqlen_k = 2048
        max_seqlen_q = 2048

    attention_mask = torch.triu(torch.ones(max_seqlen_q, max_seqlen_k, device=device), 1).bool()
    cu_seqlens_q = cu_seqlens_q[1:].tolist()
    cu_seqlens_kv = cu_seqlens_kv[1:].tolist()

    return _origin_npu_fixedlen_qkvsplited_func(
        query=q,
        key=k,
        value=v,
        head_num=N,
        input_layout="TND",
        pse=None,
        atten_mask=attention_mask,
        scale=softmax_scale,
        sparse_mode=sparse_mode,
        pre_tockens=S,  # Used for sparse calculations, representing the left boundary of the slides window
        next_tockens=0,
        keep_prob=1 - dropout_p,
        inner_precise=0 if not deterministic else 2,
        actual_seq_kvlen=cu_seqlens_kv,
        actual_seq_qlen=cu_seqlens_q,
    )[0].unsqueeze(dim=0)


def _npu_varlen_qkvpacked_attn(
    qkv: torch.Tensor, cu_seqlens, max_seqlen, dropout_p, softmax_scale=None, causal=False  # pylint: disable=W0613
):
    # TODO: support npu native varlen flash attention
    q, k, v = qkv.unbind(dim=2)
    return _npu_varlen_qkvsplited_attn(q, k, v, cu_seqlens, max_seqlen, dropout_p, softmax_scale, causal)


def _npu_fixedlen_qkvpacked_attn(qkv: torch.Tensor, dropout_p: float, softmax_scale=None, causal=False):
    q, k, v = qkv.unbind(dim=2)
    return _npu_fixedlen_qkvsplited_attn(q, k, v, dropout_p, softmax_scale, causal)


def _npu_varlen_kvpacked_attn(
    q: torch.Tensor,
    kv: torch.Tensor,
    cu_seqlens_q,
    cu_seqlens_k,
    max_seqlen_q,  # pylint: disable=W0613
    max_seqlen_k,  # pylint: disable=W0613
    dropout_p=0.0,
    softmax_scale=None,
    causal=False,
):
    # TODO: support npu native varlen flash attention
    k, v = kv.unbind(dim=2)
    k, v = k.squeeze(dim=2), v.squeeze(dim=2)
    return _npu_varlen_qkvsplited_attn(
        q,
        k,
        v,
        cu_seqlens_q,
        cu_seqlens_k,
        max_seqlen_q,
        max_seqlen_k,
        dropout_p,
        softmax_scale,
        causal,
    )


def _npu_fixedlen_kvpacked_attn(q: torch.Tensor, kv: torch.Tensor, dropout_p: float, softmax_scale=None, causal=False):
    k, v = kv.unbind(dim=2)
    k, v = k.squeeze(dim=2), v.squeeze(dim=2)
    return _npu_fixedlen_qkvsplited_attn(q, k, v, dropout_p, softmax_scale, causal)


####################################
# deeplink flash attention operators
####################################


def _deeplink_varlen_qkvpacked_attn(*args, **kwargs):
    # TODO: support deeplink version flash attention
    _nyi_attn("_deeplink_varlen_qkvpacked_attn", *args, **kwargs)


def _deeplink_fixedlen_qkvpacked_attn(*args, **kwargs):
    # TODO: support deeplink version flash attention
    _nyi_attn("_deeplink_fixedlne_qkvpacked_attn", *args, **kwargs)


def _deeplink_varlen_kvpacked_attn(*args, **kwargs):
    # TODO: support deeplink version flash attention
    _nyi_attn("_deeplink_varlen_kvpacked_attn", *args, **kwargs)


def _deeplink_fixedlen_kvpacked_attn(*args, **kwargs):
    # TODO: support deeplink version flash attention
    _nyi_attn("_deeplink_fixedlen_kvpacked_attn", *args, **kwargs)


def _deeplink_varlen_qkvsplited_attn(*args, **kwargs):
    # TODO: support deeplink version flash attention
    _nyi_attn("_deeplink_varlen_qkvsplited_attn", *args, **kwargs)


def _deeplink_fixedlen_qkvsplited_attn(*args, **kwargs):
    # TODO: support deeplink version flash attention
    _nyi_attn("_deeplink_fixedlen_qkvsplited_attn", *args, **kwargs)


###############################
# torch attention operators
<<<<<<< HEAD
###############################


def _torch_varlen_qkvpacked_attn(*args, **kwargs):
    _nyi_attn("_torch_varlen_qkvpacked_attn", *args, **kwargs)


=======
>>>>>>> 57b7cd5b
# adpated from https://github.com/Dao-AILab/flash-attention/blob/v2.2.1/flash_attn/modules/mha.py
def _torch_fixedlen_qkvpacked_attn(qkv: torch.Tensor, dropout, softmax_scale=None, causal=False, key_padding_mask=None):
    batch_size, seqlen = qkv.shape[0], qkv.shape[1]
    q, k, v = qkv.unbind(dim=2)

    softmax_scale = softmax_scale or 1.0 / math.sqrt(q.shape[-1])
    scores = torch.einsum("bthd,bshd->bhts", q, k * softmax_scale)

    if key_padding_mask is not None:
        padding_mask = torch.full((batch_size, seqlen), -10000.0, dtype=scores.dtype, device=scores.device)
        padding_mask.masked_fill_(key_padding_mask, 0.0)
        # TD [2022-09-30]: Adding is faster than masked_fill_ (idk why, just better kernel I guess)
        scores = scores + rearrange(padding_mask, "b s -> b 1 1 s")

    if causal:
        # "triu_tril_cuda_template" not implemented for 'BFloat16'
        # So we have to construct the mask in float
        causal_mask = torch.triu(torch.full((seqlen, seqlen), -10000.0, device=scores.device), 1)
        # TD [2022-09-30]: Adding is faster than masked_fill_ (idk why, just better kernel I guess)
        scores = scores + causal_mask.to(dtype=scores.dtype)

    attention = torch.softmax(scores, dim=-1, dtype=v.dtype)
    attention_drop = dropout(attention)
    output = torch.einsum("bhts,bshd->bthd", attention_drop, v)

    return output


# adpated from https://github.com/Dao-AILab/flash-attention/blob/v2.2.1/flash_attn/modules/mha.py
def _torch_fixedlen_kvpacked_attn(
    q: torch.Tensor, kv: torch.Tensor, dropout, softmax_scale=None, causal=False, key_padding_mask=None
):
    batch_size, seqlen_q = q.shape[0], q.shape[1]
    seqlen_k = kv.shape[1]

    assert kv.shape[0] == batch_size and kv.shape[4] == q.shape[3]
    if kv.shape[3] != q.shape[2]:  # MQA/GQA
        kv = repeat(kv, "... hkv d -> ... (hkv g) d", g=q.shape[2] // kv.shape[3])
    k, v = kv.unbind(dim=2)
    softmax_scale = softmax_scale or 1.0 / math.sqrt(q.shape[-1])
    scores = torch.einsum("bthd,bshd->bhts", q, k * softmax_scale)
    if key_padding_mask is not None:
        padding_mask = torch.full((batch_size, seqlen_k), -10000.0, dtype=scores.dtype, device=scores.device)
        padding_mask.masked_fill_(key_padding_mask, 0.0)
        # TD [2022-09-30]: Adding is faster than masked_fill_ (idk why, just better kernel I guess)
        scores = scores + rearrange(padding_mask, "b s -> b 1 1 s")

    if causal:
        # causal mask needs to take into account the difference between seqlen_q and seqlen_k
        row_idx = rearrange(torch.arange(seqlen_q, device=q.device, dtype=torch.long), "s -> s 1")
        col_idx = torch.arange(seqlen_k, device=kv.device, dtype=torch.long)
        sk = seqlen_k if key_padding_mask is None else rearrange(key_padding_mask.sum(-1), "b -> b 1 1 1")
        causal_mask = col_idx > row_idx + sk - seqlen_q
        scores = scores.masked_fill(causal_mask, -10000.0)

    attention = torch.softmax(scores, dim=-1, dtype=v.dtype)
    attention_drop = dropout(attention)
    output = torch.einsum("bhts,bshd->bthd", attention_drop, v)

    return output


def _torch_fixedlen_qkvsplited_attn(
    q: torch.Tensor, k: torch.Tensor, v: torch.Tensor, dropout, softmax_scale=None, causal=False, key_padding_mask=None
):
    kv = torch.stack([k, v], dim=2)
    return _torch_fixedlen_kvpacked_attn(q, kv, dropout, softmax_scale, causal, key_padding_mask)


<<<<<<< HEAD
###############################
# static ops bindings
###############################


_attn_ops_bindings = {
    AttnType.Torch: {
        AttnOpType.VarLenQKVPacked: _torch_varlen_qkvpacked_attn,
        AttnOpType.VarLenKVPacked: _torch_varlen_kvpacked_attn,
        AttnOpType.VarLenQKVSplited: _torch_varlen_qkvsplited_attn,
        AttnOpType.FixedLenQKVPacked: _torch_fixedlen_qkvpacked_attn,
        AttnOpType.FixedLenKVPacked: _torch_fixedlen_kvpacked_attn,
        AttnOpType.FixedLenQKVSplited: _torch_fixedlen_qkvsplited_attn,
    },
    AttnType.Flash: {
        AttnOpType.VarLenQKVPacked: _flash_varlen_qkvpacked_attn,
        AttnOpType.VarLenKVPacked: _flash_varlen_kvpacked_attn,
        AttnOpType.VarLenQKVSplited: _flash_varlen_qkvsplited_attn,
        AttnOpType.FixedLenQKVPacked: _flash_fixedlen_qkvpacked_attn,
        AttnOpType.FixedLenKVPacked: _flash_fixedlen_kvpacked_attn,
        AttnOpType.FixedLenQKVSplited: _flash_fixedlen_qkvsplited_attn,
    },
    AttnType.SlidingWindowZigZagFlash: {
        AttnOpType.VarLenQKVPacked: _sliding_window_zigzag_ring_flash_varlen_qkvpacked_attn,
        AttnOpType.VarLenKVPacked: _sliding_window_zigzag_ring_flash_varlen_kvpacked_attn,
        AttnOpType.VarLenQKVSplited: _sliding_window_zigzag_ring_flash_varlen_qkvsplited_attn,
        AttnOpType.FixedLenQKVPacked: _sliding_window_zigzag_ring_flash_fixedlen_qkvpacked_attn,
        AttnOpType.FixedLenKVPacked: _sliding_window_zigzag_ring_flash_fixedlen_kvpacked_attn,
        AttnOpType.FixedLenQKVSplited: _sliding_window_zigzag_ring_flash_fixedlen_qkvsplited_attn,
    },
    AttnType.NPUFlash: {
        AttnOpType.VarLenQKVPacked: _npu_varlen_qkvpacked_attn,
        AttnOpType.VarLenKVPacked: _npu_varlen_kvpacked_attn,
        AttnOpType.VarLenQKVSplited: _npu_varlen_qkvsplited_attn,
        AttnOpType.FixedLenQKVPacked: _npu_fixedlen_qkvpacked_attn,
        AttnOpType.FixedLenKVPacked: _npu_fixedlen_kvpacked_attn,
        AttnOpType.FixedLenQKVSplited: _npu_fixedlen_qkvsplited_attn,
    },
    AttnType.DeepLinkFlash: {
        AttnOpType.VarLenQKVPacked: _deeplink_varlen_qkvpacked_attn,
        AttnOpType.VarLenKVPacked: _deeplink_varlen_kvpacked_attn,
        AttnOpType.VarLenQKVSplited: _deeplink_varlen_qkvsplited_attn,
        AttnOpType.FixedLenQKVPacked: _deeplink_fixedlen_qkvpacked_attn,
        AttnOpType.FixedLenKVPacked: _deeplink_fixedlen_kvpacked_attn,
        AttnOpType.FixedLenQKVSplited: _deeplink_fixedlen_qkvsplited_attn,
    },
}


def _select_attn_op(op_type: AttnOpType) -> Tuple[AttnType, Callable]:
    attn_type = None

    enable_2D_sp = gpc.config.parallel.sequence_2D.enable

    if gpc.config.model.get("use_flash_attn", False):
        if device_backend == AcceleratorType.GPU and gpu_flash_attn_impl:
            if enable_2D_sp is True:
                attn_type = AttnType.SlidingWindowZigZagFlash
            else:
                attn_type = AttnType.Flash
        elif device_backend == AcceleratorType.NPU and is_torch_npu:
            assert enable_2D_sp is False, "2D attention for npu is not yet implemented"

            attn_type = AttnType.NPUFlash
        elif device_backend == AcceleratorType.DIPU and deeplink_flash_attn_impl:
            assert enable_2D_sp is False, "2D attention for deeplink is not yet implemented"

            attn_type = AttnType.DeepLinkFlash
        else:
            raise NotImplementedError(f"Unsupported device type: {device_backend} for flash attention")
    else:
        attn_type = AttnType.Torch

    return attn_type, _attn_ops_bindings[attn_type][op_type]


###############################
# Attenton Interfaces
###############################
=======
def _torch_varlen_qkvsplited_attn(
    q: torch.Tensor,
    k: torch.Tensor,
    v: torch.Tensor,
    cu_seqlens_q,
    cu_seqlens_k,
    max_seqlen_q,  # pylint: disable=W0613
    max_seqlen_k,  # pylint: disable=W0613
    dropout,
    softmax_scale=None,
    causal=False,
    key_padding_mask=None,
):
    kv = torch.stack([k, v], dim=2)
    packed_length = q.size(dim=1)

    q = unpack_qkv_before_attn(q, cu_seqlens=cu_seqlens_q)
    kv = unpack_qkv_before_attn(kv, cu_seqlens=cu_seqlens_k)

    output = _torch_fixedlen_kvpacked_attn(q, kv, dropout, softmax_scale, causal, key_padding_mask)

    return pack_output_after_attn(output, cu_seqlens_q, packed_length)


def _torch_varlen_qkvpacked_attn(
    qkv: torch.Tensor,
    cu_seqlens,
    max_seqlen,  # pylint: disable=W0613
    dropout,
    softmax_scale=None,
    causal=False,
    key_padding_mask=None,
):

    packed_length = qkv.size(dim=1)
    qkv = unpack_qkv_before_attn(qkv, cu_seqlens=cu_seqlens)

    output = _torch_fixedlen_qkvpacked_attn(qkv, dropout, softmax_scale, causal, key_padding_mask)

    return pack_output_after_attn(output, cu_seqlens, packed_length)


def _torch_varlen_kvpacked_attn(
    q: torch.Tensor,
    kv: torch.Tensor,
    cu_seqlens_q,
    cu_seqlens_k,
    max_seqlen_q,  # pylint: disable=W0613
    max_seqlen_k,  # pylint: disable=W0613
    dropout,
    softmax_scale=None,
    causal=False,
    key_padding_mask=None,
):

    packed_length = q.size(dim=1)

    q = unpack_qkv_before_attn(q, cu_seqlens=cu_seqlens_q)
    kv = unpack_qkv_before_attn(kv, cu_seqlens=cu_seqlens_k)

    output = _torch_fixedlen_kvpacked_attn(q, kv, dropout, softmax_scale, causal, key_padding_mask)

    return pack_output_after_attn(output, cu_seqlens_q, packed_length)
>>>>>>> 57b7cd5b


@auto_wrap_distributed_attention
class SelfAttention(nn.Module):
    """Implements scaled dot-product attention with optional softmax scaling.

    This class implements the scaled dot-product attention mechanism, which can be optionally scaled
    by a softmax scaling factor. It supports configurations for causal attention and applies dropout
    to the attention scores.

    Arguments:
        causal (bool): If True, applies causal attention to mask future tokens. Defaults to False.
        softmax_scale (Optional[float]): Scaling factor for attention scores before applying softmax.
            Defaults to 1/sqrt(d_keys) where d_keys is the dimension of the keys, computed at runtime.
        attention_dropout (float): Dropout rate for attention scores. Defaults to 0.0.
    """

    def __init__(self, causal=False, softmax_scale=None, attention_dropout=0.0, layer_idx=0):
        super().__init__()
        self.causal = causal
        self.softmax_scale = softmax_scale
        self.dropout = nn.Dropout(attention_dropout)
        self.layer_idx = layer_idx

        if device_backend == AcceleratorType.NPU:
            assert self.causal, "Ascend flash attention does not spport causal=False yet!"
    
    def _get_sliding_window_kwargs(self):
        extra_kwargs = {
            "context_group": gpc.get_group(ParallelMode.CONTEXT),
            "inter_window_group": gpc.get_group(ParallelMode.INTER_WINDOW),
            "intra_window_group": gpc.get_group(ParallelMode.INTRA_WINDOW),
            "dkv_inter_window_group": gpc.get_group(ParallelMode.DKV_INTER_WINDOW),
            "dkv_intra_window_group": gpc.get_group(ParallelMode.DKV_INTRA_WINDOW),
            "layer_idx": self.layer_idx,}
        return extra_kwargs

    @params_dispatch_with_condition(condition=check_attention_argument)
    def forward(self):
        """Placeholder for multihead softmax attention implementation.

        This method serves as a placeholder and should not be reached during execution. It is expected
        to be overridden by specific implementations for different attention mechanisms.

        Raises:
            AssertionError: Always raised to indicate the method should not be called directly.
        """
        assert False, "Never arrive here"

    @forward.register(conditions=(str(QKVPackType.QKVPACKED), str(CuSeqlenType.WithOut)))
    def _qkv_without_cu_seqlens(self, qkv, softmax_scale=None, causal=None, key_padding_mask=None):
        softmax_scale = self.softmax_scale if softmax_scale is None else softmax_scale
        causal = self.causal if causal is None else causal

        attn_type, op = _select_attn_op(AttnOpType.FixedLenQKVPacked)

        # TODO: more unified interface
        dropout = self.dropout if attn_type is AttnType.Torch else self.dropout.p
        extra_args = (key_padding_mask) if attn_type is AttnType.Torch else ()
        
        extra_kwargs = {}
        if attn_type is AttnType.SlidingWindowZigZagFlash:
            extra_kwargs = self._get_sliding_window_kwargs()

        return op(qkv, dropout, softmax_scale, causal, *extra_args, **extra_kwargs)

    @forward.register(conditions=(str(QKVPackType.KVPACKED), str(CuSeqlenType.WithOut)))
    def _q_kv_without_cu_seqlens(self, q, kv, softmax_scale=None, causal=None, key_padding_mask=None):
        softmax_scale = self.softmax_scale if softmax_scale is None else softmax_scale
        causal = self.causal if causal is None else causal

        attn_type, op = _select_attn_op(AttnOpType.FixedLenKVPacked)

        dropout = self.dropout if attn_type is AttnType.Torch else self.dropout.p
        extra_args = (key_padding_mask) if attn_type is AttnType.Torch else ()
        
        extra_kwargs = {}
        if attn_type is AttnType.SlidingWindowZigZagFlash:
            extra_kwargs = self._get_sliding_window_kwargs()

        return op(q, kv, dropout, softmax_scale, causal, *extra_args, **extra_kwargs)

    @forward.register(conditions=(str(QKVPackType.QKVSPLITED), str(CuSeqlenType.WithOut)))
    def _q_k_v_without_cu_seqlens(self, q, k, v, softmax_scale=None, causal=None, key_padding_mask=None):
        softmax_scale = self.softmax_scale if softmax_scale is None else softmax_scale
        causal = self.causal if causal is None else causal

        attn_type, op = _select_attn_op(AttnOpType.FixedLenQKVSplited)

        dropout = self.dropout if attn_type is AttnType.Torch else self.dropout.p
        extra_args = (key_padding_mask) if attn_type is AttnType.Torch else ()
        
        extra_kwargs = {}
        if attn_type is AttnType.SlidingWindowZigZagFlash:
            extra_kwargs = self._get_sliding_window_kwargs()

        return op(q, k, v, dropout, softmax_scale, causal, *extra_args, **extra_kwargs)

    @forward.register(conditions=(str(QKVPackType.QKVPACKED), str(CuSeqlenType.With)))
    def _qkv_with_cu_seqlens(
        self,
        qkv,
        cu_seqlens,
        max_seqlen,
        softmax_scale=None,
        causal=None,
        key_padding_mask=None,
    ):
        softmax_scale = self.softmax_scale if softmax_scale is None else softmax_scale
        causal = self.causal if causal is None else causal

        attn_type, op = _select_attn_op(AttnOpType.VarLenQKVPacked)

        dropout = self.dropout if attn_type is AttnType.Torch else self.dropout.p
        extra_args = (key_padding_mask) if attn_type is AttnType.Torch else ()

        return op(qkv, cu_seqlens, max_seqlen, dropout, softmax_scale, causal, *extra_args)

    @forward.register(conditions=(str(QKVPackType.KVPACKED), str(CuSeqlenType.With)))
    def _q_kv_with_cu_seqlens(
        self,
        q,
        kv,
        cu_seqlens_q,
        cu_seqlens_k,
        max_seqlen_q,
        max_seqlen_k,
        softmax_scale=None,
        causal=None,
        key_padding_mask=None,
    ):
        softmax_scale = self.softmax_scale if softmax_scale is None else softmax_scale
        causal = self.causal if causal is None else causal

        attn_type, op = _select_attn_op(AttnOpType.VarLenKVPacked)

        dropout = self.dropout if attn_type is AttnType.Torch else self.dropout.p
        extra_args = (key_padding_mask) if attn_type is AttnType.Torch else ()

        return op(
            q, kv, cu_seqlens_q, cu_seqlens_k, max_seqlen_q, max_seqlen_k, dropout, softmax_scale, causal, *extra_args
        )

    @forward.register(conditions=(str(QKVPackType.QKVSPLITED), str(CuSeqlenType.With)))
    def _q_k_v_with_cu_seqlens(
        self,
        q,
        k,
        v,
        cu_seqlens_q,
        cu_seqlens_k,
        max_seqlen_q,
        max_seqlen_k,
        softmax_scale=None,
        causal=None,
        key_padding_mask=None,
    ):
        softmax_scale = self.softmax_scale if softmax_scale is None else softmax_scale
        causal = self.causal if causal is None else causal

        attn_type, op = _select_attn_op(AttnOpType.VarLenQKVSplited)

        dropout = self.dropout if attn_type is AttnType.Torch else self.dropout.p
        extra_args = (key_padding_mask) if attn_type is AttnType.Torch else ()

        return op(
            q, k, v, cu_seqlens_q, cu_seqlens_k, max_seqlen_q, max_seqlen_k, dropout, softmax_scale, causal, *extra_args
        )


@auto_wrap_distributed_attention
class CrossAttention(nn.Module):
    """Implements scaled dot product attention with softmax.

    This class provides the functionality for cross attention mechanism using scaled dot product attention
    with optional softmax scaling and dropout for attention weights.

    Arguments:
        causal (bool): If True, applies causality to prevent tokens from attending to future tokens. Default is False.
        softmax_scale (float, optional): The scaling factor to apply to the dot products before softmax. If None,
            it defaults to 1/sqrt(d_keys) where d_keys is the dimension of the keys, computed at runtime.
        attention_dropout (float): The dropout rate to apply to the attention.

    Raises:
        AssertionError: If `device_backend` is NPU and `causal` is False, since Ascend flash attention does not
            support non-causal attention yet.
    """

    def __init__(self, causal=False, softmax_scale=None, attention_dropout=0.0, layer_idx=0):
        super().__init__()
        self.causal = causal
        self.softmax_scale = softmax_scale
        self.dropout = nn.Dropout(attention_dropout)
        self.layer_idx = layer_idx

        if device_backend == AcceleratorType.NPU:
            assert self.causal, "Ascend flash attention does not support causal=False yet!"

    @params_dispatch_with_condition(condition=check_attention_argument)
    def forward(self):
        """Placeholder for cross attention implementation.

        This method is a placeholder and should not be reached in execution as it is expected to be
        overridden by specific implementations for different attention parameters.

        Raises:
            AssertionError: Always raised to indicate the method should not be called directly.
        """
        assert False, "Never arrive here"

    @forward.register(conditions=(str(QKVPackType.KVPACKED), str(CuSeqlenType.WithOut)))
    def _q_kv_without_cu_seqlens(self, q, kv, softmax_scale=None, causal=None, key_padding_mask=None):
        softmax_scale = self.softmax_scale if softmax_scale is None else softmax_scale
        causal = self.causal if causal is None else causal

        attn_type, op = _select_attn_op(AttnOpType.FixedLenKVPacked)

        dropout = self.dropout if attn_type is AttnType.Torch else self.dropout.p
        extra_args = (key_padding_mask) if attn_type is AttnType.Torch else ()

        return op(q, kv, dropout, softmax_scale, causal, *extra_args)

    @forward.register(conditions=(str(QKVPackType.QKVSPLITED), str(CuSeqlenType.WithOut)))
    def _q_k_v_without_cu_seqlens(self, q, k, v, softmax_scale=None, causal=None, key_padding_mask=None):
        softmax_scale = self.softmax_scale if softmax_scale is None else softmax_scale
        causal = self.causal if causal is None else causal

        attn_type, op = _select_attn_op(AttnOpType.FixedLenQKVSplited)

        dropout = self.dropout if attn_type is AttnType.Torch else self.dropout.p
        extra_args = (key_padding_mask) if attn_type is AttnType.Torch else ()

        return op(q, k, v, dropout, softmax_scale, causal, *extra_args)

    @forward.register(conditions=(str(QKVPackType.KVPACKED), str(CuSeqlenType.With)))
    def _q_kv_with_cu_seqlens(
        self,
        q,
        kv,
        cu_seqlens_q,
        cu_seqlens_k,
        max_seqlen_q,
        max_seqlen_k,
        softmax_scale=None,
        causal=None,
        key_padding_mask=None,
    ):
        softmax_scale = self.softmax_scale if softmax_scale is None else softmax_scale
        causal = self.causal if causal is None else causal

        attn_type, op = _select_attn_op(AttnOpType.VarLenKVPacked)

        dropout = self.dropout if attn_type is AttnType.Torch else self.dropout.p
        extra_args = (key_padding_mask) if attn_type is AttnType.Torch else ()

        return op(
            q, kv, cu_seqlens_q, cu_seqlens_k, max_seqlen_q, max_seqlen_k, dropout, softmax_scale, causal, *extra_args
        )

    @forward.register(conditions=(str(QKVPackType.QKVSPLITED), str(CuSeqlenType.With)))
    def _q_k_v_with_cu_seqlens(
        self,
        q,
        k,
        v,
        cu_seqlens_q,
        cu_seqlens_k,
        max_seqlen_q,
        max_seqlen_k,
        softmax_scale=None,
        causal=None,
        key_padding_mask=None,
    ):
        softmax_scale = self.softmax_scale if softmax_scale is None else softmax_scale
        causal = self.causal if causal is None else causal

        attn_type, op = _select_attn_op(AttnOpType.VarLenQKVSplited)

        dropout = self.dropout if attn_type is AttnType.Torch else self.dropout.p
        extra_args = (key_padding_mask) if attn_type is AttnType.Torch else ()

        return op(
            q, k, v, cu_seqlens_q, cu_seqlens_k, max_seqlen_q, max_seqlen_k, dropout, softmax_scale, causal, *extra_args
        )<|MERGE_RESOLUTION|>--- conflicted
+++ resolved
@@ -238,12 +238,9 @@
     )
 
 
-
-
-
-###############################
-# sliding window zigzag ring attention
-###############################
+#################################################
+# sliding window zigzag ring attention operators
+#################################################
 
 
 def _sliding_window_zigzag_ring_flash_varlen_qkvpacked_attn(*args, **kwargs):
@@ -299,15 +296,15 @@
 
 
 def _sliding_window_zigzag_ring_flash_fixedlen_qkvsplited_attn(
-    q: torch.Tensor, 
-    k: torch.Tensor, 
-    v: torch.Tensor, 
-    dropout_p=0.0, 
-    softmax_scale=None, 
+    q: torch.Tensor,
+    k: torch.Tensor,
+    v: torch.Tensor,
+    dropout_p=0.0,
+    softmax_scale=None,
     causal=False,
     **kwargs,
-    ):
-        
+):
+
     return zigzag_ring_flash_attn_qkvsplited_func_with_sliding_window(
         q,
         k,
@@ -319,14 +316,11 @@
     )
 
 
-
-
 ###############################
 # npu flash attention operators
-<<<<<<< HEAD
-# TODO: should we add _flash_float32_compatibility_wrapper support for npu.
 ###############################
-=======
+
+
 def _npu_varlen_qkvsplited_attn(
     q: torch.Tensor,
     k: torch.Tensor,
@@ -353,7 +347,6 @@
         softmax_scale,
         causal,
     )
->>>>>>> 57b7cd5b
 
 
 def _npu_varlen_qkvsplited_func(
@@ -565,16 +558,9 @@
 
 ###############################
 # torch attention operators
-<<<<<<< HEAD
 ###############################
 
 
-def _torch_varlen_qkvpacked_attn(*args, **kwargs):
-    _nyi_attn("_torch_varlen_qkvpacked_attn", *args, **kwargs)
-
-
-=======
->>>>>>> 57b7cd5b
 # adpated from https://github.com/Dao-AILab/flash-attention/blob/v2.2.1/flash_attn/modules/mha.py
 def _torch_fixedlen_qkvpacked_attn(qkv: torch.Tensor, dropout, softmax_scale=None, causal=False, key_padding_mask=None):
     batch_size, seqlen = qkv.shape[0], qkv.shape[1]
@@ -644,7 +630,71 @@
     return _torch_fixedlen_kvpacked_attn(q, kv, dropout, softmax_scale, causal, key_padding_mask)
 
 
-<<<<<<< HEAD
+def _torch_varlen_qkvsplited_attn(
+    q: torch.Tensor,
+    k: torch.Tensor,
+    v: torch.Tensor,
+    cu_seqlens_q,
+    cu_seqlens_k,
+    max_seqlen_q,  # pylint: disable=W0613
+    max_seqlen_k,  # pylint: disable=W0613
+    dropout,
+    softmax_scale=None,
+    causal=False,
+    key_padding_mask=None,
+):
+    kv = torch.stack([k, v], dim=2)
+    packed_length = q.size(dim=1)
+
+    q = unpack_qkv_before_attn(q, cu_seqlens=cu_seqlens_q)
+    kv = unpack_qkv_before_attn(kv, cu_seqlens=cu_seqlens_k)
+
+    output = _torch_fixedlen_kvpacked_attn(q, kv, dropout, softmax_scale, causal, key_padding_mask)
+
+    return pack_output_after_attn(output, cu_seqlens_q, packed_length)
+
+
+def _torch_varlen_qkvpacked_attn(
+    qkv: torch.Tensor,
+    cu_seqlens,
+    max_seqlen,  # pylint: disable=W0613
+    dropout,
+    softmax_scale=None,
+    causal=False,
+    key_padding_mask=None,
+):
+
+    packed_length = qkv.size(dim=1)
+    qkv = unpack_qkv_before_attn(qkv, cu_seqlens=cu_seqlens)
+
+    output = _torch_fixedlen_qkvpacked_attn(qkv, dropout, softmax_scale, causal, key_padding_mask)
+
+    return pack_output_after_attn(output, cu_seqlens, packed_length)
+
+
+def _torch_varlen_kvpacked_attn(
+    q: torch.Tensor,
+    kv: torch.Tensor,
+    cu_seqlens_q,
+    cu_seqlens_k,
+    max_seqlen_q,  # pylint: disable=W0613
+    max_seqlen_k,  # pylint: disable=W0613
+    dropout,
+    softmax_scale=None,
+    causal=False,
+    key_padding_mask=None,
+):
+
+    packed_length = q.size(dim=1)
+
+    q = unpack_qkv_before_attn(q, cu_seqlens=cu_seqlens_q)
+    kv = unpack_qkv_before_attn(kv, cu_seqlens=cu_seqlens_k)
+
+    output = _torch_fixedlen_kvpacked_attn(q, kv, dropout, softmax_scale, causal, key_padding_mask)
+
+    return pack_output_after_attn(output, cu_seqlens_q, packed_length)
+
+
 ###############################
 # static ops bindings
 ###############################
@@ -724,71 +774,6 @@
 ###############################
 # Attenton Interfaces
 ###############################
-=======
-def _torch_varlen_qkvsplited_attn(
-    q: torch.Tensor,
-    k: torch.Tensor,
-    v: torch.Tensor,
-    cu_seqlens_q,
-    cu_seqlens_k,
-    max_seqlen_q,  # pylint: disable=W0613
-    max_seqlen_k,  # pylint: disable=W0613
-    dropout,
-    softmax_scale=None,
-    causal=False,
-    key_padding_mask=None,
-):
-    kv = torch.stack([k, v], dim=2)
-    packed_length = q.size(dim=1)
-
-    q = unpack_qkv_before_attn(q, cu_seqlens=cu_seqlens_q)
-    kv = unpack_qkv_before_attn(kv, cu_seqlens=cu_seqlens_k)
-
-    output = _torch_fixedlen_kvpacked_attn(q, kv, dropout, softmax_scale, causal, key_padding_mask)
-
-    return pack_output_after_attn(output, cu_seqlens_q, packed_length)
-
-
-def _torch_varlen_qkvpacked_attn(
-    qkv: torch.Tensor,
-    cu_seqlens,
-    max_seqlen,  # pylint: disable=W0613
-    dropout,
-    softmax_scale=None,
-    causal=False,
-    key_padding_mask=None,
-):
-
-    packed_length = qkv.size(dim=1)
-    qkv = unpack_qkv_before_attn(qkv, cu_seqlens=cu_seqlens)
-
-    output = _torch_fixedlen_qkvpacked_attn(qkv, dropout, softmax_scale, causal, key_padding_mask)
-
-    return pack_output_after_attn(output, cu_seqlens, packed_length)
-
-
-def _torch_varlen_kvpacked_attn(
-    q: torch.Tensor,
-    kv: torch.Tensor,
-    cu_seqlens_q,
-    cu_seqlens_k,
-    max_seqlen_q,  # pylint: disable=W0613
-    max_seqlen_k,  # pylint: disable=W0613
-    dropout,
-    softmax_scale=None,
-    causal=False,
-    key_padding_mask=None,
-):
-
-    packed_length = q.size(dim=1)
-
-    q = unpack_qkv_before_attn(q, cu_seqlens=cu_seqlens_q)
-    kv = unpack_qkv_before_attn(kv, cu_seqlens=cu_seqlens_k)
-
-    output = _torch_fixedlen_kvpacked_attn(q, kv, dropout, softmax_scale, causal, key_padding_mask)
-
-    return pack_output_after_attn(output, cu_seqlens_q, packed_length)
->>>>>>> 57b7cd5b
 
 
 @auto_wrap_distributed_attention
@@ -815,7 +800,7 @@
 
         if device_backend == AcceleratorType.NPU:
             assert self.causal, "Ascend flash attention does not spport causal=False yet!"
-    
+
     def _get_sliding_window_kwargs(self):
         extra_kwargs = {
             "context_group": gpc.get_group(ParallelMode.CONTEXT),
@@ -823,7 +808,8 @@
             "intra_window_group": gpc.get_group(ParallelMode.INTRA_WINDOW),
             "dkv_inter_window_group": gpc.get_group(ParallelMode.DKV_INTER_WINDOW),
             "dkv_intra_window_group": gpc.get_group(ParallelMode.DKV_INTRA_WINDOW),
-            "layer_idx": self.layer_idx,}
+            "layer_idx": self.layer_idx,
+        }
         return extra_kwargs
 
     @params_dispatch_with_condition(condition=check_attention_argument)
@@ -848,7 +834,7 @@
         # TODO: more unified interface
         dropout = self.dropout if attn_type is AttnType.Torch else self.dropout.p
         extra_args = (key_padding_mask) if attn_type is AttnType.Torch else ()
-        
+
         extra_kwargs = {}
         if attn_type is AttnType.SlidingWindowZigZagFlash:
             extra_kwargs = self._get_sliding_window_kwargs()
@@ -864,7 +850,7 @@
 
         dropout = self.dropout if attn_type is AttnType.Torch else self.dropout.p
         extra_args = (key_padding_mask) if attn_type is AttnType.Torch else ()
-        
+
         extra_kwargs = {}
         if attn_type is AttnType.SlidingWindowZigZagFlash:
             extra_kwargs = self._get_sliding_window_kwargs()
@@ -880,7 +866,7 @@
 
         dropout = self.dropout if attn_type is AttnType.Torch else self.dropout.p
         extra_args = (key_padding_mask) if attn_type is AttnType.Torch else ()
-        
+
         extra_kwargs = {}
         if attn_type is AttnType.SlidingWindowZigZagFlash:
             extra_kwargs = self._get_sliding_window_kwargs()
